use alloc::{boxed::Box, vec::Vec};
use embedded_io::{ErrorType, Read, Write};
use embedded_nal::{IpAddr, Ipv4Addr, SocketAddr};
use psp::sys::{self, sockaddr, socklen_t};

use core::ffi::c_void;

use crate::{
    traits::{
        io::{EasySocket, Open, OptionType},
        SocketBuffer,
    },
    types::SocketOptions,
};

use super::{super::netc, error::SocketError, ToSockaddr};

/// The state of a [`UdpSocket`]
#[derive(Clone, Copy, PartialEq, Eq)]
pub enum UdpSocketState {
    /// The socket is not yet bound (the bind method has not been called)
    Unbound,
    /// The socket is bound (the bind method has been called)
    Bound,
    /// The socket is connected
    Connected,
}

/// A UDP socket
///
/// # Fields
/// - [`fd`](Self::fd): The socket file descriptor
/// - [`remote`](Self::remote): The remote host to connect to
/// - [`state`](Self::state): The state of the socket
/// - [`buffer`](Self::buffer): The buffer to store data to send
///
/// # Notes
/// - Remote host ([`Self::remote`]) is set when the socket is bound calling [`bind()`](UdpSocket::bind)
/// - In addition to supporting the creation (with [`new`](Self::new)) and manual management of the socket,
///   this struct implements [`EasySocket`] trait, which allows for an easier management of the socket,
///   providing the [`open`](Self::open) method as an alternative to [`new`](Self::new).
///   This method return a [`UdpSocket`] already connected, and ready to send/receive data (using the
///   [`write`](embedded_io::Write::write) and [`read`](embedded_io::Read::read) methods).
#[repr(C)]
pub struct UdpSocket {
    fd: i32,
    remote: Option<sockaddr>,
    state: UdpSocketState,
    buffer: Box<dyn SocketBuffer>,
}

impl UdpSocket {
    /// Create a socket
    #[allow(dead_code)]
    pub fn new() -> Result<UdpSocket, SocketError> {
        let fd = unsafe { sys::sceNetInetSocket(netc::AF_INET as i32, netc::SOCK_DGRAM, 0) };
        if fd < 0 {
            Err(SocketError::Errno(unsafe { sys::sceNetInetGetErrno() }))
        } else {
            Ok(UdpSocket {
                fd,
                remote: None,
                state: UdpSocketState::Unbound,
                buffer: Box::<Vec<u8>>::default(),
            })
        }
    }

    /// Bind the socket
    ///
    /// # Parameters
    /// - `addr`: The address to bind to, if `None` binds to `0.0.0.0:0`
    ///
    /// # Returns
    /// - `Ok(())` if the binding was successful
    /// - `Err(String)` if the binding was unsuccessful.
    #[allow(unused)]
    pub fn bind(&mut self, addr: Option<SocketAddr>) -> Result<(), SocketError> {
        if self.state != UdpSocketState::Unbound {
            return Err(SocketError::AlreadyBound);
        }

        let default_addr = SocketAddr::new(IpAddr::V4(Ipv4Addr::new(0, 0, 0, 0)), 0);
        let addr = addr.unwrap_or(default_addr);
        match addr {
            SocketAddr::V4(v4) => {
                let sockaddr = v4.to_sockaddr();

                if unsafe {
                    sys::sceNetInetBind(
                        self.fd,
                        &sockaddr,
                        core::mem::size_of::<netc::sockaddr>() as u32,
                    )
                } != 0
                {
                    let errno = unsafe { sys::sceNetInetGetErrno() };
                    Err(SocketError::Errno(errno))
                } else {
                    self.remote = Some(sockaddr);
                    self.state = UdpSocketState::Bound;
                    Ok(())
                }
            }
            SocketAddr::V6(_) => Err(SocketError::UnsupportedAddressFamily),
        }
    }

    /// Connect to a remote host
    ///
    /// # Notes
    /// The socket must be in state [`UdpSocketState::Bound`] to connect to a remote host.
<<<<<<< HEAD
    /// To bind the socket use [`bind()`](UdpSocket::bind).
=======
    #[allow(unused)]
>>>>>>> 3af26117
    pub fn connect(&mut self, addr: SocketAddr) -> Result<(), SocketError> {
        match self.state {
            UdpSocketState::Unbound => return Err(SocketError::NotBound),
            UdpSocketState::Bound => {}
            UdpSocketState::Connected => return Err(SocketError::AlreadyConnected),
        }

        match addr {
            SocketAddr::V4(v4) => {
                let sockaddr = v4.to_sockaddr();

                if unsafe { sys::sceNetInetConnect(self.fd, &sockaddr, Self::socket_len()) } != 0 {
                    let errno = unsafe { sys::sceNetInetGetErrno() };
                    Err(SocketError::Errno(errno))
                } else {
                    self.remote = Some(sockaddr);
                    self.state = UdpSocketState::Connected;
                    Ok(())
                }
            }
            SocketAddr::V6(_) => Err(SocketError::UnsupportedAddressFamily),
        }
    }

    /// Read from a socket in state [`UdpSocketState::Connected`]
    #[allow(unused)]
    fn _read(&mut self, buf: &mut [u8]) -> Result<usize, SocketError> {
        if self.state != UdpSocketState::Connected {
            return Err(SocketError::NotConnected);
        }
        let mut sockaddr = self.remote.ok_or(SocketError::Other)?;
        let result =
            unsafe { sys::sceNetInetRecv(self.fd, buf.as_mut_ptr() as *mut c_void, buf.len(), 0) };
        if (result as i32) < 0 {
            Err(SocketError::Errno(unsafe { sys::sceNetInetGetErrno() }))
        } else {
            Ok(result as usize)
        }
    }

    /// Write to a socket in state [`UdpSocketState::Bound`]
    #[allow(unused)]
    fn _read_from(&mut self, buf: &mut [u8]) -> Result<usize, SocketError> {
        match self.state {
            UdpSocketState::Unbound => return Err(SocketError::NotBound),
            UdpSocketState::Bound => {}
            UdpSocketState::Connected => return Err(SocketError::AlreadyConnected),
        }
        let mut sockaddr = self.remote.ok_or(SocketError::Other)?;
        let result = unsafe {
            sys::sceNetInetRecvfrom(
                self.fd,
                buf.as_mut_ptr() as *mut c_void,
                buf.len(),
                0,
                &mut sockaddr,
                &mut Self::socket_len(),
            )
        };
        if (result as i32) < 0 {
            Err(SocketError::Errno(unsafe { sys::sceNetInetGetErrno() }))
        } else {
            Ok(result as usize)
        }
    }

    /// Write to a socket in state [`UdpSocketState::Bound`]
    #[allow(unused)]
    #[allow(clippy::cast_possible_truncation)]
    fn _write_to(&mut self, buf: &[u8], len: usize, to: SocketAddr) -> Result<usize, SocketError> {
        match self.state {
            UdpSocketState::Unbound => return Err(SocketError::NotBound),
            UdpSocketState::Bound => {}
            UdpSocketState::Connected => return Err(SocketError::AlreadyConnected),
        }

        let sockaddr = match to {
            SocketAddr::V4(v4) => Ok(super::socket_addr_v4_to_sockaddr(v4)),
            SocketAddr::V6(_) => Err(SocketError::UnsupportedAddressFamily),
        }?;
        let socklen = core::mem::size_of::<netc::sockaddr>() as u32;

        self.buffer.append_buffer(buf);

        let result = unsafe {
            sys::sceNetInetSendto(
                self.fd,
                buf.as_ptr() as *const c_void,
                len,
                0,
                &sockaddr,
                socklen,
            )
        };
        if (result as i32) < 0 {
            Err(SocketError::Errno(unsafe { sys::sceNetInetGetErrno() }))
        } else {
            self.buffer.shift_left_buffer(result as usize);
            Ok(result as usize)
        }
    }

    #[allow(unused)]
    /// Write to a socket in state [`UdpSocketState::Connected`]
    fn _write(&mut self, buf: &[u8]) -> Result<usize, SocketError> {
        if self.state != UdpSocketState::Connected {
            return Err(SocketError::NotConnected);
        }

        self.buffer.append_buffer(buf);

        self.send()
    }

    fn _flush(&mut self) -> Result<(), SocketError> {
        if self.state != UdpSocketState::Connected {
            return Err(SocketError::NotConnected);
        }

        while !self.buffer.is_empty() {
            self.send()?;
        }
        Ok(())
    }

    fn send(&mut self) -> Result<usize, SocketError> {
        let result = unsafe {
            sys::sceNetInetSend(
                self.fd,
                self.buffer.as_slice().as_ptr() as *const c_void,
                self.buffer.len(),
                0,
            )
        };
        if (result as i32) < 0 {
            Err(SocketError::Errno(unsafe { sys::sceNetInetGetErrno() }))
        } else {
            self.buffer.shift_left_buffer(result as usize);
            Ok(result as usize)
        }
    }

    /// Get the state of the socket
    ///
    /// # Returns
    /// The state of the socket, one of [`UdpSocketState`]
    pub fn get_state(&self) -> UdpSocketState {
        self.state
    }

    fn socket_len() -> socklen_t {
        core::mem::size_of::<netc::sockaddr>() as u32
    }
}

impl Drop for UdpSocket {
    /// Close the socket
    fn drop(&mut self) {
        unsafe {
            sys::sceNetInetClose(self.fd);
        }
    }
}

impl OptionType for UdpSocket {
    type Options = SocketOptions;
}

impl ErrorType for UdpSocket {
    type Error = SocketError;
}

impl Open for UdpSocket {
    fn open(&mut self, options: Self::Options) -> Result<(), Self::Error> {
        self.bind(None)?;
        self.connect(options.remote())?;

        Ok(())
    }
}

impl Read for UdpSocket {
    /// Read from the socket
    ///
    /// # Notes
    /// If the socket is in state [`UdpSocketState::Unbound`] this will return an error,
    /// otherwise it will attempt to read from the socket. You can check the state of the socket
    /// using [`get_socket_state`](Self::get_socket_state).
    fn read(&mut self, buf: &mut [u8]) -> Result<usize, Self::Error> {
        match self.get_state() {
            UdpSocketState::Unbound => Err(SocketError::NotBound),
            UdpSocketState::Bound => self._read_from(buf),
            UdpSocketState::Connected => self._read(buf),
        }
    }
}

impl Write for UdpSocket {
    /// Write to the socket
    ///
    /// # Notes
    /// If the socket is not in state [`UdpSocketState::Connected`] this will return an error.
    /// To connect to a remote host use [`connect`](UdpSocket::connect) first.
    fn write(&mut self, buf: &[u8]) -> Result<usize, Self::Error> {
        match self.get_state() {
            UdpSocketState::Unbound => Err(SocketError::NotBound),
            UdpSocketState::Bound => Err(SocketError::NotConnected),
            UdpSocketState::Connected => self._write(buf),
        }
    }

    /// Flush the socket
    fn flush(&mut self) -> Result<(), Self::Error> {
        match self.get_state() {
            UdpSocketState::Unbound => Err(SocketError::NotBound),
            UdpSocketState::Bound => Err(SocketError::NotConnected),
            UdpSocketState::Connected => self._flush(),
        }
    }
}

impl EasySocket for UdpSocket {}<|MERGE_RESOLUTION|>--- conflicted
+++ resolved
@@ -110,11 +110,8 @@
     ///
     /// # Notes
     /// The socket must be in state [`UdpSocketState::Bound`] to connect to a remote host.
-<<<<<<< HEAD
     /// To bind the socket use [`bind()`](UdpSocket::bind).
-=======
-    #[allow(unused)]
->>>>>>> 3af26117
+    #[allow(unused)]
     pub fn connect(&mut self, addr: SocketAddr) -> Result<(), SocketError> {
         match self.state {
             UdpSocketState::Unbound => return Err(SocketError::NotBound),

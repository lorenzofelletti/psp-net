use alloc::boxed::Box;
use alloc::vec::Vec;
use embedded_io::{ErrorType, Read, Write};

use embedded_nal::SocketAddr;
use psp::sys;

use core::ffi::c_void;

use crate::traits::io::{EasySocket, Open, OptionType};
use crate::traits::SocketBuffer;
use crate::types::SocketOptions;

use super::super::netc;

use super::error::SocketError;
use super::ToSockaddr;

/// A TCP socket
///
/// # Fields
/// - [`fd`](Self::fd): The socket file descriptor
/// - [`is_connected`](Self::is_connected): Whether the socket is connected
/// - [`buffer`](Self::buffer): The buffer to store data to send
///
/// # Safety
/// This is a wrapper around a raw socket file descriptor.
///
/// The socket is closed when the struct is dropped.
///
/// # Notes
/// The structure implements [`EasySocket`]. This allows you to interact with
/// the socket using a simplified API. However, you are still free to use it
/// like a normal Linux socket like you would do in C.
///
/// Using it as an easy socket allows you to use it in the following way:
/// ```no_run
/// use psp::net::TcpSocket;
///
/// let mut socket = TcpSocket::new().unwrap();
/// let socket_options = SocketOptions{ remote: addr };
/// socket.open(socket_options).unwrap();
/// socket.write(b"hello world").unwrap();
/// socket.flush().unwrap();
/// // no need to call close, as drop will do it
/// ```
#[repr(C)]
pub struct TcpSocket {
    fd: i32,
    is_connected: bool,
    buffer: Box<dyn SocketBuffer>,
}

impl TcpSocket {
    #[allow(dead_code)]
<<<<<<< HEAD
    /// Open a TCP socket
    ///
    /// # Notes
    /// Opening a TCP socket is not sufficient to send or receive data.
    /// To have it ready call [`connect()`](TcpSocket::connect) before starting to send or receive data.
    pub fn open() -> Result<TcpSocket, SocketError> {
        let sock = unsafe { sys::sceNetInetSocket(netc::AF_INET as i32, netc::SOCK_STREAM, 0) };
        if sock < 0 {
=======
    /// Create a TCP socket
    pub fn new() -> Result<TcpSocket, SocketError> {
        let fd = unsafe { sys::sceNetInetSocket(netc::AF_INET as i32, netc::SOCK_STREAM, 0) };
        if fd < 0 {
>>>>>>> a98cb81b
            Err(SocketError::Errno(unsafe { sys::sceNetInetGetErrno() }))
        } else {
            Ok(TcpSocket {
                fd,
                is_connected: false,
                buffer: Box::<Vec<u8>>::default(),
            })
        }
    }

    #[allow(dead_code)]
    /// Connect to a remote host
    ///
    /// # Parameters
    /// - `remote`: The remote host to connect to
    ///
    /// # Returns
    /// - `Ok(())` if the connection was successful
    /// - `Err(String)` if the connection was unsuccessful.
    pub fn connect(&mut self, remote: SocketAddr) -> Result<(), SocketError> {
        if self.is_connected {
            return Err(SocketError::AlreadyConnected);
        }
        match remote {
            SocketAddr::V4(v4) => {
                let sockaddr = v4.to_sockaddr();

                if unsafe {
                    sys::sceNetInetConnect(
                        self.fd,
                        &sockaddr,
                        core::mem::size_of::<netc::sockaddr_in>() as u32,
                    )
                } < 0
                {
                    let errno = unsafe { sys::sceNetInetGetErrno() };
                    Err(SocketError::Errno(errno))
                } else {
                    self.is_connected = true;
                    Ok(())
                }
            }
            SocketAddr::V6(_) => Err(SocketError::UnsupportedAddressFamily),
        }
    }

    /// Return the underlying socket's file descriptor
    #[allow(unused)]
    pub fn get_socket(&self) -> i32 {
        self.fd
    }

    /// Read from the socket
    fn _read(&self, buf: &mut [u8]) -> Result<usize, SocketError> {
        let result =
            unsafe { sys::sceNetInetRecv(self.fd, buf.as_mut_ptr() as *mut c_void, buf.len(), 0) };
        if (result as i32) < 0 {
            Err(SocketError::Errno(unsafe { sys::sceNetInetGetErrno() }))
        } else {
            Ok(result)
        }
    }

    /// Write to the socket
    fn _write(&mut self, buf: &[u8]) -> Result<usize, SocketError> {
        if !self.is_connected {
            return Err(SocketError::NotConnected);
        }

        self.buffer.append_buffer(buf);
        self.send()
    }

    fn _flush(&mut self) -> Result<(), SocketError> {
        if !self.is_connected {
            return Err(SocketError::NotConnected);
        }

        while !self.buffer.is_empty() {
            self.send()?;
        }
        Ok(())
    }

    fn send(&mut self) -> Result<usize, SocketError> {
        let result = unsafe {
            sys::sceNetInetSend(
                self.fd,
                self.buffer.as_slice().as_ptr() as *const c_void,
                self.buffer.len(),
                0,
            )
        };
        if (result as i32) < 0 {
            Err(SocketError::Errno(unsafe { sys::sceNetInetGetErrno() }))
        } else {
            self.buffer.shift_left_buffer(result as usize);
            Ok(result as usize)
        }
    }
}

impl Drop for TcpSocket {
    fn drop(&mut self) {
        unsafe {
            sys::sceNetInetClose(self.fd);
        }
    }
}

impl ErrorType for TcpSocket {
    type Error = SocketError;
}

impl OptionType for TcpSocket {
    type Options = SocketOptions;
}

impl Open for TcpSocket {
    /// Return a TCP socket connected to the remote specified in `options`
    fn open(&mut self, options: Self::Options) -> Result<(), Self::Error>
    where
        Self: Sized,
    {
        self.connect(options.remote())?;

        Ok(())
    }
}

impl Read for TcpSocket {
    /// Read from the socket
    fn read<'m>(&'m mut self, buf: &'m mut [u8]) -> Result<usize, Self::Error> {
        if !self.is_connected {
            return Err(SocketError::NotConnected);
        }
        self._read(buf)
    }
}

impl Write for TcpSocket {
    /// Write to the socket
    fn write<'m>(&'m mut self, buf: &'m [u8]) -> Result<usize, Self::Error> {
        if !self.is_connected {
            return Err(SocketError::NotConnected);
        }
        self._write(buf)
    }

    /// Flush the socket
    fn flush(&mut self) -> Result<(), SocketError> {
        self._flush()
    }
}

impl EasySocket for TcpSocket {}<|MERGE_RESOLUTION|>--- conflicted
+++ resolved
@@ -53,21 +53,10 @@
 
 impl TcpSocket {
     #[allow(dead_code)]
-<<<<<<< HEAD
-    /// Open a TCP socket
-    ///
-    /// # Notes
-    /// Opening a TCP socket is not sufficient to send or receive data.
-    /// To have it ready call [`connect()`](TcpSocket::connect) before starting to send or receive data.
-    pub fn open() -> Result<TcpSocket, SocketError> {
-        let sock = unsafe { sys::sceNetInetSocket(netc::AF_INET as i32, netc::SOCK_STREAM, 0) };
-        if sock < 0 {
-=======
     /// Create a TCP socket
     pub fn new() -> Result<TcpSocket, SocketError> {
         let fd = unsafe { sys::sceNetInetSocket(netc::AF_INET as i32, netc::SOCK_STREAM, 0) };
         if fd < 0 {
->>>>>>> a98cb81b
             Err(SocketError::Errno(unsafe { sys::sceNetInetGetErrno() }))
         } else {
             Ok(TcpSocket {
